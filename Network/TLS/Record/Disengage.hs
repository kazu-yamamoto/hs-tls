-- |
-- Module      : Network.TLS.Record.Disengage
-- License     : BSD-style
-- Maintainer  : Vincent Hanquez <vincent@snarc.org>
-- Stability   : experimental
-- Portability : unknown
--
-- Disengage a record from the Record layer.
-- The record is decrypted, checked for integrity and then decompressed.
--
module Network.TLS.Record.Disengage
        ( disengageRecord
        ) where

import Control.Monad.State
import Control.Monad.Error

import Network.TLS.Struct
import Network.TLS.Cap
import Network.TLS.State
import Network.TLS.Record.Types
import Network.TLS.Cipher
import Network.TLS.Compression
import Network.TLS.Util
import Data.ByteString (ByteString)
import qualified Data.ByteString as B

disengageRecord :: Record Ciphertext -> TLSSt (Record Plaintext)
disengageRecord = decryptRecord >=> uncompressRecord

uncompressRecord :: Record Compressed -> TLSSt (Record Plaintext)
uncompressRecord record = onRecordFragment record $ fragmentUncompress $ \bytes ->
        withCompression $ compressionInflate bytes

decryptRecord :: Record Ciphertext -> TLSSt (Record Compressed)
decryptRecord record = onRecordFragment record $ fragmentUncipher $ \e -> do
        st <- get
        if stRxEncrypted st
                then decryptData e >>= getCipherData record
                else return e

getCipherData :: Record a -> CipherData -> TLSSt ByteString
getCipherData (Record pt ver _) cdata = do
        -- check if the MAC is valid.
        macValid <- case cipherDataMAC cdata of
                Nothing     -> return True
                Just digest -> do
                        let new_hdr = Header pt ver (fromIntegral $ B.length $ cipherDataContent cdata)
                        expected_digest <- makeDigest False new_hdr $ cipherDataContent cdata
                        return (expected_digest `bytesEq` digest)

        -- check if the padding is filled with the correct pattern if it exists
        paddingValid <- case cipherDataPadding cdata of
                Nothing  -> return True
                Just pad -> do
                        cver <- gets stVersion
                        let b = B.length pad - 1
                        return (if cver < TLS10 then True else B.replicate (B.length pad) (fromIntegral b) `bytesEq` pad)

        unless (macValid &&! paddingValid) $ do
                throwError $ Error_Protocol ("bad record mac", True, BadRecordMac)

        return $ cipherDataContent cdata

decryptData :: Bytes -> TLSSt CipherData
decryptData econtent = do
        st <- get

        let cipher     = fromJust "cipher" $ stCipher st
        let bulk       = cipherBulk cipher
        let cst        = fromJust "rx crypt state" $ stActiveRxCryptState st
        let digestSize = hashSize $ cipherHash cipher
        let writekey   = cstKey cst

        case bulkF bulk of
                BulkNoneF -> do
                        let contentlen = B.length econtent - digestSize
                        (content, mac) <- get2 econtent (contentlen, digestSize)
                        return $ CipherData
                                    { cipherDataContent = content
                                    , cipherDataMAC     = Just mac
                                    , cipherDataPadding = Nothing
                                    }
                BulkBlockF _ decryptF -> do
                        {- update IV -}
                        (iv, econtent') <- if hasExplicitBlockIV $ stVersion st
                                                then get2 econtent (bulkIVSize bulk, B.length econtent - bulkIVSize bulk)
                                                else return (cstIV cst, econtent)
                        let newiv = fromJust "new iv" $ takelast (bulkBlockSize bulk) econtent'
                        put $ st { stActiveRxCryptState = Just $ cst { cstIV = newiv } }

                        let content' = decryptF writekey iv econtent'
                        let paddinglength = fromIntegral (B.last content') + 1
                        let contentlen = B.length content' - paddinglength - digestSize
                        (content, mac, padding) <- get3 content' (contentlen, digestSize, paddinglength)
                        return $ CipherData
                                { cipherDataContent = content
                                , cipherDataMAC     = Just mac
                                , cipherDataPadding = Just padding
                                }
                BulkStreamF initF _ decryptF -> do
                        let iv = cstIV cst
                        let (content', newiv) = decryptF (if iv /= B.empty then iv else initF writekey) econtent
                        {- update Ctx -}
                        let contentlen        = B.length content' - digestSize
<<<<<<< HEAD
                        let (content, mac, _) = fromJust "p3" $ partition3 content' (contentlen, digestSize, 0)
                        put $ st { stActiveRxCryptState = Just $ cst { cstIV = newiv } }
=======
                        (content, mac) <- get2 content' (contentlen, digestSize)
                        put $ st { stRxCryptState = Just $ cst { cstIV = newiv } }
>>>>>>> 4e9fd480
                        return $ CipherData
                                { cipherDataContent = content
                                , cipherDataMAC     = Just mac
                                , cipherDataPadding = Nothing
                                }
    where get3 s ls = maybe (throwError $ Error_Packet "record bad format") return $ partition3 s ls
          get2 s (d1,d2) = get3 s (d1,d2,0) >>= \(r1,r2,_) -> return (r1,r2)<|MERGE_RESOLUTION|>--- conflicted
+++ resolved
@@ -103,13 +103,8 @@
                         let (content', newiv) = decryptF (if iv /= B.empty then iv else initF writekey) econtent
                         {- update Ctx -}
                         let contentlen        = B.length content' - digestSize
-<<<<<<< HEAD
-                        let (content, mac, _) = fromJust "p3" $ partition3 content' (contentlen, digestSize, 0)
+                        (content, mac) <- get2 content' (contentlen, digestSize)
                         put $ st { stActiveRxCryptState = Just $ cst { cstIV = newiv } }
-=======
-                        (content, mac) <- get2 content' (contentlen, digestSize)
-                        put $ st { stRxCryptState = Just $ cst { cstIV = newiv } }
->>>>>>> 4e9fd480
                         return $ CipherData
                                 { cipherDataContent = content
                                 , cipherDataMAC     = Just mac
